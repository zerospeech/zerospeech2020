--- conflicted
+++ resolved
@@ -135,14 +135,6 @@
     details['boundary_recall'] = boundary.recall
     details['boundary_fscore'] = boundary.fscore
 
-<<<<<<< HEAD
-    log.debug('computing grouping...')
-    grouping = Grouping(disc, njobs=njobs)
-    grouping.compute_grouping()
-    details['grouping_precision'] = grouping.precision
-    details['grouping_recall'] = grouping.recall
-    details['grouping_fscore'] = grouping.fscore
-=======
     # put timeout, if grouping takes too long, just continue
     def handler(signum, frame):
         print('grouping takes too long, continuing')
@@ -161,7 +153,6 @@
         details['grouping_precision'] = 'NA'
         details['grouping_recall'] = 'NA'
         details['grouping_fscore'] = 'NA'
->>>>>>> f0843c69
 
     log.debug('computing token and type...')
     token_type = TokenType(gold, disc)
